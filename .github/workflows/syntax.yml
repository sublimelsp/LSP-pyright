name: Syntax Tests

on:
  push:
    paths:
      - '.github/workflows/syntax.yml'
      - '**.sublime-syntax'
      - '**/syntax_test*'
  pull_request:
    paths:
      - '.github/workflows/syntax.yml'
      - '**.sublime-syntax'
      - '**/syntax_test*'

jobs:
  main:
    name: ${{ matrix.build }}
    strategy:
      matrix:
        include:
<<<<<<< HEAD
          - build: 4143
=======
          - build: 3211
            packages: st3
          - build: 4147
>>>>>>> 18ba74f0
            packages: master
    runs-on: ubuntu-latest
    steps:
      - name: Check out repository
        uses: actions/checkout@v3
        with:
          submodules: recursive
      - name: Syntax Test
        uses: SublimeText/syntax-test-action@v2
        with:
          build: ${{ matrix.build }}
          default_packages: ${{ matrix.packages }}<|MERGE_RESOLUTION|>--- conflicted
+++ resolved
@@ -18,13 +18,7 @@
     strategy:
       matrix:
         include:
-<<<<<<< HEAD
-          - build: 4143
-=======
-          - build: 3211
-            packages: st3
           - build: 4147
->>>>>>> 18ba74f0
             packages: master
     runs-on: ubuntu-latest
     steps:
